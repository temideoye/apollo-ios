--- conflicted
+++ resolved
@@ -774,11 +774,8 @@
 		9F33D6A32566475600A1543F /* PossiblyDeferred.swift */ = {isa = PBXFileReference; lastKnownFileType = sourcecode.swift; path = PossiblyDeferred.swift; sourceTree = "<group>"; };
 		9F3910262549741400AF54A6 /* MockGraphQLServer.swift */ = {isa = PBXFileReference; lastKnownFileType = sourcecode.swift; path = MockGraphQLServer.swift; sourceTree = "<group>"; };
 		9F438D0B1E6C494C007BDC1A /* BatchedLoadTests.swift */ = {isa = PBXFileReference; fileEncoding = 4; lastKnownFileType = sourcecode.swift; path = BatchedLoadTests.swift; sourceTree = "<group>"; };
-<<<<<<< HEAD
 		9F454784259390B9001783F6 /* ApolloCodegenFrontendPlayground.playground */ = {isa = PBXFileReference; lastKnownFileType = file.playground; path = ApolloCodegenFrontendPlayground.playground; sourceTree = "<group>"; xcLanguageSpecificationIdentifier = xcode.lang.swift; };
 		9F54C893255D6A640065AFD6 /* IssuesAndCommentsForRepository.graphql */ = {isa = PBXFileReference; lastKnownFileType = text; path = IssuesAndCommentsForRepository.graphql; sourceTree = "<group>"; };
-=======
->>>>>>> 5d9022f6
 		9F54C8B4255D760B0065AFD6 /* ApolloPerformanceTests.xctest */ = {isa = PBXFileReference; explicitFileType = wrapper.cfbundle; includeInIndex = 0; path = ApolloPerformanceTests.xctest; sourceTree = BUILT_PRODUCTS_DIR; };
 		9F54C8B6255D760B0065AFD6 /* ParsingPerformanceTests.swift */ = {isa = PBXFileReference; lastKnownFileType = sourcecode.swift; path = ParsingPerformanceTests.swift; sourceTree = "<group>"; };
 		9F54C8B8255D760B0065AFD6 /* Info.plist */ = {isa = PBXFileReference; lastKnownFileType = text.plist.xml; path = Info.plist; sourceTree = "<group>"; };
@@ -1479,16 +1476,6 @@
 			isa = PBXGroup;
 			children = (
 				9BCF0CFC23FC9F060031D2A2 /* API.swift */,
-<<<<<<< HEAD
-				9BCF0CFB23FC9F060031D2A2 /* schema.json */,
-				9F62E06D25908D9D00E6E808 /* schema.graphqls */,
-				9BCF0CEA23FC9F060031D2A2 /* TestFolder */,
-				9BCF0CED23FC9F060031D2A2 /* HeroAndFriendsNames.graphql */,
-				9BCF0CEE23FC9F060031D2A2 /* HeroFriendsOfFriends.graphql */,
-				9BCF0CEF23FC9F060031D2A2 /* HeroNameAndAppearsIn.graphql */,
-				9BCF0CF023FC9F060031D2A2 /* Starship.graphql */,
-=======
->>>>>>> 5d9022f6
 				9BCF0CF123FC9F060031D2A2 /* StarWarsAPI.h */,
 				9B20614F2591B3860020D1E0 /* graphql */,
 				9BCF0CFF23FC9F060031D2A2 /* Info.plist */,
@@ -1561,7 +1548,6 @@
 			path = Sources/GitHubAPI;
 			sourceTree = SOURCE_ROOT;
 		};
-<<<<<<< HEAD
 		9BDF2ECD24C100DF00AC9A1E /* Queries */ = {
 			isa = PBXGroup;
 			children = (
@@ -1608,8 +1594,6 @@
 			path = Frontend;
 			sourceTree = "<group>";
 		};
-=======
->>>>>>> 5d9022f6
 		9F27D4601D40363A00715680 /* Execution */ = {
 			isa = PBXGroup;
 			children = (
